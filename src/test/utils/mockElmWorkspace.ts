import * as Path from "path";
import { URI } from "vscode-uri";
import Parser, { Tree } from "web-tree-sitter";
import { IElmWorkspace } from "../../elmWorkspace";
import { Forest, IForest } from "../../forest";
import { Imports } from "../../imports";
import { readFileSync } from "fs";

export const mockUri = Path.join(__dirname, "../sources/src/Test.elm");
export const mockUri2 = Path.join(__dirname, "../sources/src/Test2.elm");

export class MockElmWorkspace implements IElmWorkspace {
<<<<<<< HEAD
  private imports: Imports;
  private forest: Forest = new Forest();
  private parser: Parser;

  constructor(source: string, parser: Parser) {
    this.parser = parser;

    const tree = this.parser.parse(source);
    this.forest.setTree(mockUri, true, true, tree, true);

    this.imports = new Imports(parser);

    this.readAndAddToForest(mockUri2);
    this.imports.updateImports(mockUri, tree, this.forest);
=======
  private imports!: Imports;
  private forest: IForest = new Forest();

  constructor(sources: { [K: string]: string }, parser: Parser) {
    for (const key in sources) {
      if (sources.hasOwnProperty(key)) {
        const source = sources[key];

        const tree = parser.parse(source);
        this.forest.setTree(mockUri, true, true, tree, true);
        this.imports = new Imports(parser);
        this.imports.updateImports(mockUri, tree, this.forest);
      }
    }
>>>>>>> 108df679
  }

  // eslint-disable-next-line @typescript-eslint/no-unused-vars
  init(progressCallback: (percent: number) => void): void {
    return;
  }

  // eslint-disable-next-line @typescript-eslint/no-unused-vars
  hasDocument(uri: URI): boolean {
    return false;
  }

  // eslint-disable-next-line @typescript-eslint/no-unused-vars
  hasPath(uri: URI): boolean {
    return false;
  }

  getForest(): Forest {
    return this.forest;
  }

  getImports(): Imports {
    return this.imports;
  }

  getRootPath(): URI {
    return URI.file(Path.join(__dirname, "sources"));
  }

  private readAndAddToForest(uri: string): void {
    const fileContent = readFileSync(uri, {
      encoding: "utf-8",
    });

    const tree: Tree | undefined = this.parser.parse(fileContent);
    this.forest.setTree(URI.file(uri).toString(), true, true, tree, true);
    this.imports.updateImports(uri, tree, this.forest);
  }
}<|MERGE_RESOLUTION|>--- conflicted
+++ resolved
@@ -10,26 +10,13 @@
 export const mockUri2 = Path.join(__dirname, "../sources/src/Test2.elm");
 
 export class MockElmWorkspace implements IElmWorkspace {
-<<<<<<< HEAD
-  private imports: Imports;
-  private forest: Forest = new Forest();
+  private imports!: Imports;
+  private forest: IForest = new Forest();
   private parser: Parser;
 
-  constructor(source: string, parser: Parser) {
+  constructor(sources: { [K: string]: string }, parser: Parser) {
     this.parser = parser;
 
-    const tree = this.parser.parse(source);
-    this.forest.setTree(mockUri, true, true, tree, true);
-
-    this.imports = new Imports(parser);
-
-    this.readAndAddToForest(mockUri2);
-    this.imports.updateImports(mockUri, tree, this.forest);
-=======
-  private imports!: Imports;
-  private forest: IForest = new Forest();
-
-  constructor(sources: { [K: string]: string }, parser: Parser) {
     for (const key in sources) {
       if (sources.hasOwnProperty(key)) {
         const source = sources[key];
@@ -40,7 +27,6 @@
         this.imports.updateImports(mockUri, tree, this.forest);
       }
     }
->>>>>>> 108df679
   }
 
   // eslint-disable-next-line @typescript-eslint/no-unused-vars

--- conflicted
+++ resolved
@@ -111,7 +111,7 @@
         );
       } else {
         this.workspaces.forEach((workspace) => {
-          workspace.getForest().treeIndex.forEach((treeContainer) => {
+          workspace.getForest().treeMap.forEach((treeContainer) => {
             if (treeContainer.writeable) {
               this.updateDiagnostics(
                 treeContainer.uri,
@@ -128,24 +128,13 @@
       }
     });
 
-<<<<<<< HEAD
-      this.workspaces.forEach((workspace) => {
-        workspace.getForest().treeMap.forEach((treeContainer) => {
-          if (treeContainer.writeable) {
-            const treeDiagnostics = this.typeInferenceDiagnostics.createDiagnostics(
-              treeContainer,
-              workspace,
-            );
-=======
     this.workspaces.forEach((workspace) => {
-      workspace.getForest().treeIndex.forEach((treeContainer) => {
+      workspace.getForest().treeMap.forEach((treeContainer) => {
         if (treeContainer.writeable) {
           const treeDiagnostics = this.typeInferenceDiagnostics.createDiagnostics(
-            treeContainer.tree,
-            treeContainer.uri,
+            treeContainer,
             workspace,
           );
->>>>>>> d16ee6fe
 
           this.updateDiagnostics(
             treeContainer.uri,
@@ -193,9 +182,13 @@
 
         if (!this.clientSettings.disableElmLSDiagnostics) {
           this.updateDiagnostics(
-            uri,
+            treeContainer.uri,
             DiagnosticKind.ElmLS,
-            this.elmDiagnostics.createDiagnostics(tree, uri, workspace),
+            this.elmDiagnostics.createDiagnostics(
+              treeContainer.tree,
+              treeContainer.uri,
+              workspace,
+            ),
           );
         }
       });

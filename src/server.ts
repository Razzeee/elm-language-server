import { readFileSync } from "fs";
import glob from "glob";
import os from "os";
import {
  Connection,
  InitializeParams,
  InitializeResult,
} from "vscode-languageserver";
import { URI } from "vscode-uri";
import Parser, { Tree } from "web-tree-sitter";
import { CapabilityCalculator } from "./capabilityCalculator";
import { Forest } from "./forest";
import { IImports, Imports } from "./imports";
import { ASTProvider } from "./providers/astProvider";
import { CodeActionProvider } from "./providers/codeActionProvider";
import { CodeLensProvider } from "./providers/codeLensProvider";
import { CompletionProvider } from "./providers/completionProvider";
import { DefinitionProvider } from "./providers/definitionProvider";
import { DiagnosticsProvider } from "./providers/diagnostics/diagnosticsProvider";
import { ElmAnalyseDiagnostics } from "./providers/diagnostics/elmAnalyseDiagnostics";
import { ElmMakeDiagnostics } from "./providers/diagnostics/elmMakeDiagnostics";
import { DocumentFormattingProvider } from "./providers/documentFormatingProvider";
import { DocumentSymbolProvider } from "./providers/documentSymbolProvider";
import { FoldingRangeProvider } from "./providers/foldingProvider";
import { HoverProvider } from "./providers/hoverProvider";
import { ReferencesProvider } from "./providers/referencesProvider";
import { RenameProvider } from "./providers/renameProvider";
import { WorkspaceSymbolProvider } from "./providers/workspaceSymbolProvider";
import { DocumentEvents } from "./util/documentEvents";
import * as utils from "./util/elmUtils";
import { Settings } from "./util/settings";
import { TextDocumentEvents } from "./util/textDocumentEvents";

export interface ILanguageServer {
  readonly capabilities: InitializeResult;
  init(): Promise<void>;
  registerInitializedProviders(): void;
}

interface IFolder {
  path: string;
  writable: boolean;
}

export class Server implements ILanguageServer {
  private calculator: CapabilityCalculator;
  private forest: Forest = new Forest();
  private imports: IImports;
  private elmWorkspace: URI;
  private settings: Settings;
  private documentEvents: DocumentEvents;
  private textDocumentEvents: TextDocumentEvents;

  constructor(
    private connection: Connection,
    private params: InitializeParams,
    private parser: Parser,
  ) {
    this.calculator = new CapabilityCalculator(params.capabilities);

    this.imports = new Imports(parser);

    const elmWorkspaceFallback =
      // Add a trailing slash if not present
      this.params.rootUri && this.params.rootUri.replace(/\/?$/, "/");

    const initializationOptions = this.params.initializationOptions || {};
    this.elmWorkspace = URI.parse(
      initializationOptions.elmWorkspace || elmWorkspaceFallback,
    );

    this.connection.console.info(
      `Starting language server for folder: ${this.elmWorkspace}`,
    );

    this.settings = new Settings(this.connection);

    this.settings.updateSettings(initializationOptions);

    this.documentEvents = new DocumentEvents(
      this.connection,
      this.elmWorkspace,
    );
    this.textDocumentEvents = new TextDocumentEvents(this.documentEvents);
  }

  get capabilities(): InitializeResult {
    return {
      capabilities: this.calculator.capabilities,
    };
  }

  public async init() {
    const documentFormatingProvider = new DocumentFormattingProvider(
      this.connection,
      this.elmWorkspace,
      this.textDocumentEvents,
      this.settings,
    );
    const elmAnalyse = new ElmAnalyseDiagnostics(
      this.connection,
      this.elmWorkspace,
      this.textDocumentEvents,
      this.settings,
      documentFormatingProvider,
    );
    const elmMake = new ElmMakeDiagnostics(
      this.connection,
      this.elmWorkspace,
      this.settings,
    );
    // tslint:disable:no-unused-expression
    new DiagnosticsProvider(
      this.connection,
      this.elmWorkspace,
      this.textDocumentEvents,
      elmAnalyse,
      elmMake,
    );
    new CodeActionProvider(this.connection, elmAnalyse, elmMake);

    await this.initWorkspace();
  }
  public async registerInitializedProviders() {
    // tslint:disable:no-unused-expression
    new ASTProvider(
      this.connection,
      this.forest,
      this.documentEvents,
      this.imports,
      this.parser,
    );
    new FoldingRangeProvider(this.connection, this.forest);
    new CompletionProvider(this.connection, this.forest, this.imports);
    new HoverProvider(this.connection, this.forest, this.imports);
<<<<<<< HEAD
=======
    new DiagnosticsProvider(
      this.connection,
      this.elmWorkspace,
      this.settings,
      textDocumentEvents,
      elmAnalyse,
      elmMake,
    );
>>>>>>> 0e36e15c
    new DefinitionProvider(this.connection, this.forest, this.imports);
    new ReferencesProvider(this.connection, this.forest, this.imports);
    new DocumentSymbolProvider(this.connection, this.forest);
    new WorkspaceSymbolProvider(this.connection, this.forest);
    new CodeLensProvider(this.connection, this.forest, this.imports);
    new RenameProvider(this.connection, this.forest, this.imports);
  }

  public async initWorkspace() {
    let elmVersion;
    try {
      elmVersion = await utils.getElmVersion(
        this.settings.getStartupClientSettings,
        this.elmWorkspace,
        this.connection,
      );
    } catch (e) {
      this.connection.console.warn(
        `Could not figure out elm version, this will impact how good the server works. \n ${e.stack}`,
      );
    }
    try {
      const path = `${this.elmWorkspace.fsPath}elm.json`;
      this.connection.console.info(`Reading elm.json from ${path}`);
      // Find elm files and feed them to tree sitter
      const elmJson = require(path);
      const type = elmJson.type;
      const elmFolders: IFolder[] = [];
      if (type === "application") {
        const sourceDirs = elmJson["source-directories"];
        sourceDirs.forEach(async (folder: string) => {
          elmFolders.push({
            path: this.elmWorkspace.fsPath + folder,
            writable: true,
          });
        });
      } else {
        elmFolders.push({
          path: `${this.elmWorkspace.fsPath}src`,
          writable: true,
        });
      }
      elmFolders.push({
        path: `${this.elmWorkspace.fsPath}tests`,
        writable: true,
      });
      this.connection.console.info(
        `${elmFolders.length} source-dirs and test folders found`,
      );

      const elmHome = this.findElmHome();
      const packagesRoot = `${elmHome}/${elmVersion}/${this.packageOrPackagesFolder(
        elmVersion,
      )}/`;
      const dependencies: { [index: string]: string } =
        type === "application"
          ? {
              ...elmJson.dependencies.direct,
              ...elmJson["test-dependencies"].direct,
            }
          : { ...elmJson.dependencies, ...elmJson["test-dependencies"] };

      for (const key in dependencies) {
        if (dependencies.hasOwnProperty(key)) {
          const maintainer = key.substring(0, key.indexOf("/"));
          const packageName = key.substring(key.indexOf("/") + 1, key.length);

          const pathToPackage = `${packagesRoot}${maintainer}/${packageName}/${dependencies[key]}/src`;
          elmFolders.push({ path: pathToPackage, writable: false });
        }
      }

      const elmFilePaths = this.findElmFilesInFolders(elmFolders);
      this.connection.console.info(
        `Found ${elmFilePaths.length.toString()} files to add to the project`,
      );

      for (const filePath of elmFilePaths) {
        this.connection.console.info(`Adding ${filePath.path.toString()}`);
        const fileContent: string = readFileSync(
          filePath.path.toString(),
          "utf8",
        );
        let tree: Tree | undefined;
        tree = this.parser.parse(fileContent);
        this.forest.setTree(
          URI.file(filePath.path).toString(),
          filePath.writable,
          true,
          tree,
        );
      }

      this.forest.treeIndex.forEach(item => {
        this.connection.console.info(`Adding imports ${item.uri.toString()}`);
        this.imports.updateImports(item.uri, item.tree, this.forest);
      });

      this.connection.console.info("Done parsing all files.");
    } catch (error) {
      this.connection.console.error(error.stack);
    }
  }

  private findElmHome() {
    const elmHomeVar = process.env.ELM_HOME;

    if (elmHomeVar) {
      return elmHomeVar;
    }

    return utils.isWindows
      ? `${os.homedir()}/AppData/Roaming/elm`
      : `${os.homedir()}/.elm`;
  }

  private findElmFilesInFolders(elmFolders: IFolder[]): IFolder[] {
    let elmFilePaths: IFolder[] = [];
    for (const element of elmFolders) {
      elmFilePaths = elmFilePaths.concat(this.findElmFilesInFolder(element));
    }
    return elmFilePaths;
  }

  private findElmFilesInFolder(element: IFolder): IFolder[] {
    return glob
      .sync(`${element.path}/**/*.elm`)
      .map(path => ({ path, writable: element.writable }));
  }

  private packageOrPackagesFolder(elmVersion: string | undefined): string {
    return elmVersion === "0.19.0" ? "package" : "packages";
  }
}<|MERGE_RESOLUTION|>--- conflicted
+++ resolved
@@ -113,6 +113,7 @@
     new DiagnosticsProvider(
       this.connection,
       this.elmWorkspace,
+      this.settings,
       this.textDocumentEvents,
       elmAnalyse,
       elmMake,
@@ -133,17 +134,6 @@
     new FoldingRangeProvider(this.connection, this.forest);
     new CompletionProvider(this.connection, this.forest, this.imports);
     new HoverProvider(this.connection, this.forest, this.imports);
-<<<<<<< HEAD
-=======
-    new DiagnosticsProvider(
-      this.connection,
-      this.elmWorkspace,
-      this.settings,
-      textDocumentEvents,
-      elmAnalyse,
-      elmMake,
-    );
->>>>>>> 0e36e15c
     new DefinitionProvider(this.connection, this.forest, this.imports);
     new ReferencesProvider(this.connection, this.forest, this.imports);
     new DocumentSymbolProvider(this.connection, this.forest);

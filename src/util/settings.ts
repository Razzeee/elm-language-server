import { IConnection } from "vscode-languageserver";

export interface IClientSettings {
  diagnosticsOnSaveOnly: boolean;
  elmFormatPath: string;
  elmPath: string;
  elmTestPath: string;
  trace: { server: string };
}

export class Settings {
<<<<<<< HEAD
  private fallbackClientSettings: IClientSettings = {
    diagnosticsOnSaveOnly: false,
    elmFormatPath: "elm-format",
    elmPath: "elm",
    elmTestPath: "elm-test",
    trace: { server: "off" },
  };

=======
>>>>>>> cdd5dd2f
  private clientSettings: IClientSettings = {
    diagnosticsOnSaveOnly: false,
    elmFormatPath: "elm-format",
    elmPath: "elm",
    elmTestPath: "elm-test",
    trace: { server: "off" },
  };

  constructor(private connection: IConnection) {}

  public get getStartupClientSettings(): IClientSettings {
    return this.clientSettings;
  }

  public async getClientSettings(): Promise<IClientSettings> {
    this.updateSettings(
      await this.connection.workspace.getConfiguration("elmLS"),
    );
    return this.clientSettings;
  }

  public updateSettings(config: any): void {
    this.clientSettings = { ...this.clientSettings, ...config };
  }
}<|MERGE_RESOLUTION|>--- conflicted
+++ resolved
@@ -9,17 +9,6 @@
 }
 
 export class Settings {
-<<<<<<< HEAD
-  private fallbackClientSettings: IClientSettings = {
-    diagnosticsOnSaveOnly: false,
-    elmFormatPath: "elm-format",
-    elmPath: "elm",
-    elmTestPath: "elm-test",
-    trace: { server: "off" },
-  };
-
-=======
->>>>>>> cdd5dd2f
   private clientSettings: IClientSettings = {
     diagnosticsOnSaveOnly: false,
     elmFormatPath: "elm-format",
